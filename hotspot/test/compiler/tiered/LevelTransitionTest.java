/*
 * Copyright (c) 2014, 2015, Oracle and/or its affiliates. All rights reserved.
 * DO NOT ALTER OR REMOVE COPYRIGHT NOTICES OR THIS FILE HEADER.
 *
 * This code is free software; you can redistribute it and/or modify it
 * under the terms of the GNU General Public License version 2 only, as
 * published by the Free Software Foundation.
 *
 * This code is distributed in the hope that it will be useful, but WITHOUT
 * ANY WARRANTY; without even the implied warranty of MERCHANTABILITY or
 * FITNESS FOR A PARTICULAR PURPOSE.  See the GNU General Public License
 * version 2 for more details (a copy is included in the LICENSE file that
 * accompanied this code).
 *
 * You should have received a copy of the GNU General Public License version
 * 2 along with this work; if not, write to the Free Software Foundation,
 * Inc., 51 Franklin St, Fifth Floor, Boston, MA 02110-1301 USA.
 *
 * Please contact Oracle, 500 Oracle Parkway, Redwood Shores, CA 94065 USA
 * or visit www.oracle.com if you need additional information or have any
 * questions.
 */

import java.lang.reflect.Executable;
import java.lang.reflect.Method;
import java.util.Objects;
import java.util.concurrent.Callable;
import compiler.whitebox.CompilerWhiteBoxTest;
import compiler.whitebox.SimpleTestCase;

/**
 * @test LevelTransitionTest
<<<<<<< HEAD
 * @library /testlibrary /test/lib /compiler/whitebox
=======
 * @library /testlibrary /../../test/lib /
>>>>>>> eee22b28
 * @modules java.base/sun.misc
 *          java.management
 * @ignore 8067651
 * @build TransitionsTestExecutor LevelTransitionTest
 * @run main ClassFileInstaller sun.hotspot.WhiteBox sun.hotspot.WhiteBox$WhiteBoxPermission
 * @run main/othervm/timeout=240 -Xmixed -Xbootclasspath/a:. -XX:+UnlockDiagnosticVMOptions
 *                   -XX:+WhiteBoxAPI -XX:+TieredCompilation
 *                   -XX:CompileCommand=compileonly,compiler.whitebox.SimpleTestCase$Helper::*
 *                   -XX:CompileCommand=compileonly,ExtendedTestCase$CompileMethodHolder::*
 *                   TransitionsTestExecutor LevelTransitionTest
 * @summary Test the correctness of compilation level transitions for different methods
 */
public class LevelTransitionTest extends TieredLevelsTest {
    /** Shows if method was profiled by being executed on levels 2 or 3 */
    protected boolean isMethodProfiled;
    private int transitionCount;

    public static void main(String[] args) throws Throwable {
        assert (!CompilerWhiteBoxTest.skipOnTieredCompilation(false));

        CompilerWhiteBoxTest.main(LevelTransitionTest::new, args);
        // run extended test cases
        for (TestCase testCase : ExtendedTestCase.values()) {
            new LevelTransitionTest(testCase).runTest();
        }
    }

    protected LevelTransitionTest(TestCase testCase) {
        super(testCase);
        isMethodProfiled = testCase.isOsr(); // OSR methods were already profiled by warmup
        transitionCount = 0;
    }

    @Override
    protected void test() throws Exception {
        checkTransitions();
        deoptimize();
        printInfo();
        if (testCase.isOsr()) {
            // deoptimization makes the following transitions be unstable
            // methods go to level 3 before 4 because of uncommon_trap and reprofile
            return;
        }
        checkTransitions();
    }

    /**
     * Makes and verifies transitions between compilation levels
     */
    protected void checkTransitions() {
        checkNotCompiled();
        boolean finish = false;
        while (!finish) {
            System.out.printf("Level transition #%d%n", ++transitionCount);
            int newLevel;
            int current = getCompLevel();
            int expected = getNextLevel(current);
            if (current == expected) {
                // if we are on expected level, just execute it more
                // to ensure that the level won't change
                System.out.printf("Method %s is already on expected level %d%n", method, expected);
                compile();
                newLevel = getCompLevel();
                finish = true;
            } else {
                newLevel = changeCompLevel();
                finish = false;
            }
            System.out.printf("Method %s is compiled on level %d. Expected level is %d%n", method, newLevel, expected);
            checkLevel(expected, newLevel);
            printInfo();
        };
    }

    /**
     * Gets next expected level for the test case on each transition.
     *
     * @param currentLevel a level the test case is compiled on
     * @return expected compilation level
     */
    protected int getNextLevel(int currentLevel) {
        int nextLevel = currentLevel;
        switch (currentLevel) {
            case CompilerWhiteBoxTest.COMP_LEVEL_NONE:
                nextLevel = isMethodProfiled ? CompilerWhiteBoxTest.COMP_LEVEL_FULL_OPTIMIZATION
                        : CompilerWhiteBoxTest.COMP_LEVEL_FULL_PROFILE;
                break;
            case CompilerWhiteBoxTest.COMP_LEVEL_LIMITED_PROFILE:
            case CompilerWhiteBoxTest.COMP_LEVEL_FULL_PROFILE:
                nextLevel = CompilerWhiteBoxTest.COMP_LEVEL_FULL_OPTIMIZATION;
                isMethodProfiled = true;
                break;
        }
        nextLevel = isTrivial() ? CompilerWhiteBoxTest.COMP_LEVEL_SIMPLE : nextLevel;
        return Math.min(nextLevel, CompilerWhiteBoxTest.TIERED_STOP_AT_LEVEL);
    }

    /**
     * Determines if tested method should be handled as trivial
     *
     * @return {@code true} for trivial methods, {@code false} otherwise
     */
    protected boolean isTrivial() {
        return testCase == ExtendedTestCase.ACCESSOR_TEST
                || testCase == SimpleTestCase.METHOD_TEST
                || testCase == SimpleTestCase.STATIC_TEST
                || (testCase == ExtendedTestCase.TRIVIAL_CODE_TEST && isMethodProfiled);
    }

    /**
     * Invokes {@linkplain #method} until its compilation level is changed.
     * Note that if the level won't change, it will be an endless loop
     *
     * @return compilation level the {@linkplain #method} was compiled on
     */
    protected int changeCompLevel() {
        int currentLevel = getCompLevel();
        int newLevel = currentLevel;
        int result = 0;
        while (currentLevel == newLevel) {
            result = compile(1);
            if (WHITE_BOX.isMethodCompiled(method, testCase.isOsr())) {
                newLevel = getCompLevel();
            }
        }
        return newLevel;
    }

    protected static class Helper {
        /**
         * Gets method from a specified class using its name
         *
         * @param aClass type method belongs to
         * @param name   the name of the method
         * @return {@link Method} that represents corresponding class method
         */
        public static Method getMethod(Class<?> aClass, String name) {
            Method method;
            try {
                method = aClass.getDeclaredMethod(name);
            } catch (NoSuchMethodException e) {
                throw new Error("TESTBUG: Unable to get method " + name, e);
            }
            return method;
        }

        /**
         * Gets {@link Callable} that invokes given method from the given object
         *
         * @param object the object the specified method is invoked from
         * @param name   the name of the method
         */
        public static Callable<Integer> getCallable(Object object, String name) {
            Method method = getMethod(object.getClass(), name);
            return () -> {
                try {
                    return Objects.hashCode(method.invoke(object));
                } catch (ReflectiveOperationException e) {
                    throw new Error("TESTBUG: Invocation failure", e);
                }
            };
        }
    }
}

enum ExtendedTestCase implements CompilerWhiteBoxTest.TestCase {
    ACCESSOR_TEST("accessor"),
    NONTRIVIAL_METHOD_TEST("nonTrivialMethod"),
    TRIVIAL_CODE_TEST("trivialCode");

    private final Executable executable;
    private final Callable<Integer> callable;

    @Override
    public Executable getExecutable() {
        return executable;
    }

    @Override
    public Callable<Integer> getCallable() {
        return callable;
    }

    @Override
    public boolean isOsr() {
        return false;
    }

    private ExtendedTestCase(String methodName) {
        this.executable = LevelTransitionTest.Helper.getMethod(CompileMethodHolder.class, methodName);
        this.callable = LevelTransitionTest.Helper.getCallable(new CompileMethodHolder(), methodName);
    }

    private static class CompileMethodHolder {
        private final int iter = 10;
        private int field = 42;

        /** Non-trivial method for threshold policy: contains loops */
        public int nonTrivialMethod() {
            int acc = 0;
            for (int i = 0; i < iter; i++) {
                acc += i;
            }
            return acc;
        }

        /** Field accessor method */
        public int accessor() {
            return field;
        }

        /** Method considered as trivial by amount of code */
        public int trivialCode() {
            int var = 0xBAAD_C0DE;
            var *= field;
            return var;
        }
    }
}<|MERGE_RESOLUTION|>--- conflicted
+++ resolved
@@ -30,11 +30,7 @@
 
 /**
  * @test LevelTransitionTest
-<<<<<<< HEAD
- * @library /testlibrary /test/lib /compiler/whitebox
-=======
- * @library /testlibrary /../../test/lib /
->>>>>>> eee22b28
+ * @library /testlibrary /test/lib /compiler/whitebox /
  * @modules java.base/sun.misc
  *          java.management
  * @ignore 8067651
