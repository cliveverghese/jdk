/*
 * Copyright (c) 2002, 2013, Oracle and/or its affiliates. All rights reserved.
 * DO NOT ALTER OR REMOVE COPYRIGHT NOTICES OR THIS FILE HEADER.
 *
 * This code is free software; you can redistribute it and/or modify it
 * under the terms of the GNU General Public License version 2 only, as
 * published by the Free Software Foundation.
 *
 * This code is distributed in the hope that it will be useful, but WITHOUT
 * ANY WARRANTY; without even the implied warranty of MERCHANTABILITY or
 * FITNESS FOR A PARTICULAR PURPOSE.  See the GNU General Public License
 * version 2 for more details (a copy is included in the LICENSE file that
 * accompanied this code).
 *
 * You should have received a copy of the GNU General Public License version
 * 2 along with this work; if not, write to the Free Software Foundation,
 * Inc., 51 Franklin St, Fifth Floor, Boston, MA 02110-1301 USA.
 *
 * Please contact Oracle, 500 Oracle Parkway, Redwood Shores, CA 94065 USA
 * or visit www.oracle.com if you need additional information or have any
 * questions.
 *
 */

#include <jni.h>
#include "libproc.h"

#include <elf.h>
#include <sys/types.h>
#include <sys/stat.h>
#include <fcntl.h>
#include <stdlib.h>
#include <string.h>
#include <limits.h>

#if defined(x86_64) && !defined(amd64)
#define amd64 1
#endif

#ifdef i386
#include "sun_jvm_hotspot_debugger_x86_X86ThreadContext.h"
#endif

#ifdef amd64
#include "sun_jvm_hotspot_debugger_amd64_AMD64ThreadContext.h"
#endif

#if defined(sparc) || defined(sparcv9)
#include "sun_jvm_hotspot_debugger_sparc_SPARCThreadContext.h"
#endif

#ifdef ppc64
#include "sun_jvm_hotspot_debugger_ppc64_PPC64ThreadContext.h"
#endif

static jfieldID p_ps_prochandle_ID = 0;
static jfieldID threadList_ID = 0;
static jfieldID loadObjectList_ID = 0;

static jmethodID createClosestSymbol_ID = 0;
static jmethodID createLoadObject_ID = 0;
static jmethodID getThreadForThreadId_ID = 0;
static jmethodID listAdd_ID = 0;

#define CHECK_EXCEPTION_(value) if ((*env)->ExceptionOccurred(env)) { return value; }
#define CHECK_EXCEPTION if ((*env)->ExceptionOccurred(env)) { return;}
#define THROW_NEW_DEBUGGER_EXCEPTION_(str, value) { throw_new_debugger_exception(env, str); return value; }
#define THROW_NEW_DEBUGGER_EXCEPTION(str) { throw_new_debugger_exception(env, str); return;}

void throw_new_debugger_exception(JNIEnv* env, const char* errMsg) {
  jclass clazz;
  clazz = (*env)->FindClass(env, "sun/jvm/hotspot/debugger/DebuggerException");
  CHECK_EXCEPTION;
  (*env)->ThrowNew(env, clazz, errMsg);
}

struct ps_prochandle* get_proc_handle(JNIEnv* env, jobject this_obj) {
  jlong ptr = (*env)->GetLongField(env, this_obj, p_ps_prochandle_ID);
  return (struct ps_prochandle*)(intptr_t)ptr;
}

/*
 * Class:     sun_jvm_hotspot_debugger_linux_LinuxDebuggerLocal
 * Method:    init0
 * Signature: ()V
 */
JNIEXPORT void JNICALL Java_sun_jvm_hotspot_debugger_linux_LinuxDebuggerLocal_init0
  (JNIEnv *env, jclass cls) {
  jclass listClass;

  if (init_libproc(getenv("LIBSAPROC_DEBUG") != NULL) != true) {
     THROW_NEW_DEBUGGER_EXCEPTION("can't initialize libproc");
  }

  // fields we use
  p_ps_prochandle_ID = (*env)->GetFieldID(env, cls, "p_ps_prochandle", "J");
  CHECK_EXCEPTION;
  threadList_ID = (*env)->GetFieldID(env, cls, "threadList", "Ljava/util/List;");
  CHECK_EXCEPTION;
  loadObjectList_ID = (*env)->GetFieldID(env, cls, "loadObjectList", "Ljava/util/List;");
  CHECK_EXCEPTION;

  // methods we use
  createClosestSymbol_ID = (*env)->GetMethodID(env, cls, "createClosestSymbol",
                    "(Ljava/lang/String;J)Lsun/jvm/hotspot/debugger/cdbg/ClosestSymbol;");
  CHECK_EXCEPTION;
  createLoadObject_ID = (*env)->GetMethodID(env, cls, "createLoadObject",
                    "(Ljava/lang/String;JJ)Lsun/jvm/hotspot/debugger/cdbg/LoadObject;");
  CHECK_EXCEPTION;
  getThreadForThreadId_ID = (*env)->GetMethodID(env, cls, "getThreadForThreadId",
                                                     "(J)Lsun/jvm/hotspot/debugger/ThreadProxy;");
  CHECK_EXCEPTION;
  // java.util.List method we call
  listClass = (*env)->FindClass(env, "java/util/List");
  CHECK_EXCEPTION;
  listAdd_ID = (*env)->GetMethodID(env, listClass, "add", "(Ljava/lang/Object;)Z");
  CHECK_EXCEPTION;
}

JNIEXPORT jint JNICALL Java_sun_jvm_hotspot_debugger_linux_LinuxDebuggerLocal_getAddressSize
  (JNIEnv *env, jclass cls)
{
#ifdef _LP64
 return 8;
#else
 return 4;
#endif

}


static void fillThreadsAndLoadObjects(JNIEnv* env, jobject this_obj, struct ps_prochandle* ph) {
  int n = 0, i = 0;

  // add threads
  n = get_num_threads(ph);
  for (i = 0; i < n; i++) {
    jobject thread;
    jobject threadList;
    lwpid_t lwpid;

    lwpid = get_lwp_id(ph, i);
    thread = (*env)->CallObjectMethod(env, this_obj, getThreadForThreadId_ID,
                                      (jlong)lwpid);
    CHECK_EXCEPTION;
    threadList = (*env)->GetObjectField(env, this_obj, threadList_ID);
    CHECK_EXCEPTION;
    (*env)->CallBooleanMethod(env, threadList, listAdd_ID, thread);
    CHECK_EXCEPTION;
  }

  // add load objects
  n = get_num_libs(ph);
  for (i = 0; i < n; i++) {
     uintptr_t base;
     const char* name;
     jobject loadObject;
     jobject loadObjectList;
     jstring str;

     base = get_lib_base(ph, i);
     name = get_lib_name(ph, i);

     str = (*env)->NewStringUTF(env, name);
     CHECK_EXCEPTION;
     loadObject = (*env)->CallObjectMethod(env, this_obj, createLoadObject_ID, str, (jlong)0, (jlong)base);
     CHECK_EXCEPTION;
     loadObjectList = (*env)->GetObjectField(env, this_obj, loadObjectList_ID);
     CHECK_EXCEPTION;
     (*env)->CallBooleanMethod(env, loadObjectList, listAdd_ID, loadObject);
     CHECK_EXCEPTION;
  }
}


/*
 * Verify that a named ELF binary file (core or executable) has the same
 * bitness as ourselves.
 * Throw an exception if there is a mismatch or other problem.
 *
 * If we proceed using a mismatched debugger/debuggee, the best to hope
 * for is a missing symbol, the worst is a crash searching for debug symbols.
 */
void verifyBitness(JNIEnv *env, const char *binaryName) {
  int fd = open(binaryName, O_RDONLY);
  if (fd < 0) {
    THROW_NEW_DEBUGGER_EXCEPTION("cannot open binary file");
  }
  unsigned char elf_ident[EI_NIDENT];
  int i = read(fd, &elf_ident, sizeof(elf_ident));
  close(fd);

  if (i < 0) {
    THROW_NEW_DEBUGGER_EXCEPTION("cannot read binary file");
  }
#ifndef _LP64
  if (elf_ident[EI_CLASS] == ELFCLASS64) {
    THROW_NEW_DEBUGGER_EXCEPTION("debuggee is 64 bit, use 64-bit java for debugger");
  }
#else
  if (elf_ident[EI_CLASS] != ELFCLASS64) {
    THROW_NEW_DEBUGGER_EXCEPTION("debuggee is 32 bit, use 32 bit java for debugger");
  }
#endif
}


/*
 * Class:     sun_jvm_hotspot_debugger_linux_LinuxDebuggerLocal
 * Method:    attach0
 * Signature: (I)V
 */
JNIEXPORT void JNICALL Java_sun_jvm_hotspot_debugger_linux_LinuxDebuggerLocal_attach0__I
  (JNIEnv *env, jobject this_obj, jint jpid) {

  // For bitness checking, locate binary at /proc/jpid/exe
  char buf[PATH_MAX];
  snprintf((char *) &buf, PATH_MAX, "/proc/%d/exe", jpid);
  verifyBitness(env, (char *) &buf);
  CHECK_EXCEPTION;

  struct ps_prochandle* ph;
  if ( (ph = Pgrab(jpid)) == NULL) {
    THROW_NEW_DEBUGGER_EXCEPTION("Can't attach to the process");
  }
  (*env)->SetLongField(env, this_obj, p_ps_prochandle_ID, (jlong)(intptr_t)ph);
  fillThreadsAndLoadObjects(env, this_obj, ph);
}

/*
 * Class:     sun_jvm_hotspot_debugger_linux_LinuxDebuggerLocal
 * Method:    attach0
 * Signature: (Ljava/lang/String;Ljava/lang/String;)V
 */
JNIEXPORT void JNICALL Java_sun_jvm_hotspot_debugger_linux_LinuxDebuggerLocal_attach0__Ljava_lang_String_2Ljava_lang_String_2
  (JNIEnv *env, jobject this_obj, jstring execName, jstring coreName) {
  const char *execName_cstr;
  const char *coreName_cstr;
  jboolean isCopy;
  struct ps_prochandle* ph;

  execName_cstr = (*env)->GetStringUTFChars(env, execName, &isCopy);
  CHECK_EXCEPTION;
  coreName_cstr = (*env)->GetStringUTFChars(env, coreName, &isCopy);
  CHECK_EXCEPTION;

  verifyBitness(env, execName_cstr);
  CHECK_EXCEPTION;

  if ( (ph = Pgrab_core(execName_cstr, coreName_cstr)) == NULL) {
    (*env)->ReleaseStringUTFChars(env, execName, execName_cstr);
    (*env)->ReleaseStringUTFChars(env, coreName, coreName_cstr);
    THROW_NEW_DEBUGGER_EXCEPTION("Can't attach to the core file");
  }
  (*env)->SetLongField(env, this_obj, p_ps_prochandle_ID, (jlong)(intptr_t)ph);
  (*env)->ReleaseStringUTFChars(env, execName, execName_cstr);
  (*env)->ReleaseStringUTFChars(env, coreName, coreName_cstr);
  fillThreadsAndLoadObjects(env, this_obj, ph);
}

/*
 * Class:     sun_jvm_hotspot_debugger_linux_LinuxDebuggerLocal
 * Method:    detach0
 * Signature: ()V
 */
JNIEXPORT void JNICALL Java_sun_jvm_hotspot_debugger_linux_LinuxDebuggerLocal_detach0
  (JNIEnv *env, jobject this_obj) {
  struct ps_prochandle* ph = get_proc_handle(env, this_obj);
  if (ph != NULL) {
     Prelease(ph);
  }
}

/*
 * Class:     sun_jvm_hotspot_debugger_linux_LinuxDebuggerLocal
 * Method:    lookupByName0
 * Signature: (Ljava/lang/String;Ljava/lang/String;)J
 */
JNIEXPORT jlong JNICALL Java_sun_jvm_hotspot_debugger_linux_LinuxDebuggerLocal_lookupByName0
  (JNIEnv *env, jobject this_obj, jstring objectName, jstring symbolName) {
  const char *objectName_cstr, *symbolName_cstr;
  jlong addr;
  jboolean isCopy;
  struct ps_prochandle* ph = get_proc_handle(env, this_obj);

  objectName_cstr = NULL;
  if (objectName != NULL) {
    objectName_cstr = (*env)->GetStringUTFChars(env, objectName, &isCopy);
    CHECK_EXCEPTION_(0);
  }
  symbolName_cstr = (*env)->GetStringUTFChars(env, symbolName, &isCopy);
  CHECK_EXCEPTION_(0);

  addr = (jlong) lookup_symbol(ph, objectName_cstr, symbolName_cstr);

  if (objectName_cstr != NULL) {
    (*env)->ReleaseStringUTFChars(env, objectName, objectName_cstr);
  }
  (*env)->ReleaseStringUTFChars(env, symbolName, symbolName_cstr);
  return addr;
}

/*
 * Class:     sun_jvm_hotspot_debugger_linux_LinuxDebuggerLocal
 * Method:    lookupByAddress0
 * Signature: (J)Lsun/jvm/hotspot/debugger/cdbg/ClosestSymbol;
 */
JNIEXPORT jobject JNICALL Java_sun_jvm_hotspot_debugger_linux_LinuxDebuggerLocal_lookupByAddress0
  (JNIEnv *env, jobject this_obj, jlong addr) {
  uintptr_t offset;
  jobject obj;
  jstring str;
  const char* sym = NULL;

  struct ps_prochandle* ph = get_proc_handle(env, this_obj);
  sym = symbol_for_pc(ph, (uintptr_t) addr, &offset);
  if (sym == NULL) return 0;
  str = (*env)->NewStringUTF(env, sym);
  CHECK_EXCEPTION_(NULL);
  obj = (*env)->CallObjectMethod(env, this_obj, createClosestSymbol_ID, str, (jlong)offset);
  CHECK_EXCEPTION_(NULL);
  return obj;
}

/*
 * Class:     sun_jvm_hotspot_debugger_linux_LinuxDebuggerLocal
 * Method:    readBytesFromProcess0
 * Signature: (JJ)Lsun/jvm/hotspot/debugger/ReadResult;
 */
JNIEXPORT jbyteArray JNICALL Java_sun_jvm_hotspot_debugger_linux_LinuxDebuggerLocal_readBytesFromProcess0
  (JNIEnv *env, jobject this_obj, jlong addr, jlong numBytes) {

  jboolean isCopy;
  jbyteArray array;
  jbyte *bufPtr;
  ps_err_e err;

  array = (*env)->NewByteArray(env, numBytes);
  CHECK_EXCEPTION_(0);
  bufPtr = (*env)->GetByteArrayElements(env, array, &isCopy);
  CHECK_EXCEPTION_(0);

  err = ps_pdread(get_proc_handle(env, this_obj), (psaddr_t) (uintptr_t)addr, bufPtr, numBytes);
  (*env)->ReleaseByteArrayElements(env, array, bufPtr, 0);
  return (err == PS_OK)? array : 0;
}

<<<<<<< HEAD
#if defined(i386) || defined(amd64) || defined(sparc) || defined(sparcv9) | defined(ppc64)
=======
#if defined(i386) || defined(amd64) || defined(sparc) || defined(sparcv9) || defined(aarch64)
>>>>>>> 117205a4
JNIEXPORT jlongArray JNICALL Java_sun_jvm_hotspot_debugger_linux_LinuxDebuggerLocal_getThreadIntegerRegisterSet0
  (JNIEnv *env, jobject this_obj, jint lwp_id) {

  struct user_regs_struct gregs;
  jboolean isCopy;
  jlongArray array;
  jlong *regs;
  int i;

  struct ps_prochandle* ph = get_proc_handle(env, this_obj);
  if (get_lwp_regs(ph, lwp_id, &gregs) != true) {
     THROW_NEW_DEBUGGER_EXCEPTION_("get_thread_regs failed for a lwp", 0);
  }

#undef NPRGREG
#ifdef i386
#define NPRGREG sun_jvm_hotspot_debugger_x86_X86ThreadContext_NPRGREG
#endif
#ifdef amd64
#define NPRGREG sun_jvm_hotspot_debugger_amd64_AMD64ThreadContext_NPRGREG
#endif
#ifdef aarch64
#define NPRGREG 32
#endif
#if defined(sparc) || defined(sparcv9)
#define NPRGREG sun_jvm_hotspot_debugger_sparc_SPARCThreadContext_NPRGREG
#endif
#ifdef ppc64
#define NPRGREG sun_jvm_hotspot_debugger_ppc64_PPC64ThreadContext_NPRGREG
#endif


  array = (*env)->NewLongArray(env, NPRGREG);
  CHECK_EXCEPTION_(0);
  regs = (*env)->GetLongArrayElements(env, array, &isCopy);

#undef REG_INDEX

#ifdef i386
#define REG_INDEX(reg) sun_jvm_hotspot_debugger_x86_X86ThreadContext_##reg

  regs[REG_INDEX(GS)]  = (uintptr_t) gregs.xgs;
  regs[REG_INDEX(FS)]  = (uintptr_t) gregs.xfs;
  regs[REG_INDEX(ES)]  = (uintptr_t) gregs.xes;
  regs[REG_INDEX(DS)]  = (uintptr_t) gregs.xds;
  regs[REG_INDEX(EDI)] = (uintptr_t) gregs.edi;
  regs[REG_INDEX(ESI)] = (uintptr_t) gregs.esi;
  regs[REG_INDEX(FP)] = (uintptr_t) gregs.ebp;
  regs[REG_INDEX(SP)] = (uintptr_t) gregs.esp;
  regs[REG_INDEX(EBX)] = (uintptr_t) gregs.ebx;
  regs[REG_INDEX(EDX)] = (uintptr_t) gregs.edx;
  regs[REG_INDEX(ECX)] = (uintptr_t) gregs.ecx;
  regs[REG_INDEX(EAX)] = (uintptr_t) gregs.eax;
  regs[REG_INDEX(PC)] = (uintptr_t) gregs.eip;
  regs[REG_INDEX(CS)]  = (uintptr_t) gregs.xcs;
  regs[REG_INDEX(SS)]  = (uintptr_t) gregs.xss;

#endif /* i386 */

#ifdef amd64
#define REG_INDEX(reg) sun_jvm_hotspot_debugger_amd64_AMD64ThreadContext_##reg

  regs[REG_INDEX(R15)] = gregs.r15;
  regs[REG_INDEX(R14)] = gregs.r14;
  regs[REG_INDEX(R13)] = gregs.r13;
  regs[REG_INDEX(R12)] = gregs.r12;
  regs[REG_INDEX(RBP)] = gregs.rbp;
  regs[REG_INDEX(RBX)] = gregs.rbx;
  regs[REG_INDEX(R11)] = gregs.r11;
  regs[REG_INDEX(R10)] = gregs.r10;
  regs[REG_INDEX(R9)] = gregs.r9;
  regs[REG_INDEX(R8)] = gregs.r8;
  regs[REG_INDEX(RAX)] = gregs.rax;
  regs[REG_INDEX(RCX)] = gregs.rcx;
  regs[REG_INDEX(RDX)] = gregs.rdx;
  regs[REG_INDEX(RSI)] = gregs.rsi;
  regs[REG_INDEX(RDI)] = gregs.rdi;
  regs[REG_INDEX(RIP)] = gregs.rip;
  regs[REG_INDEX(CS)] = gregs.cs;
  regs[REG_INDEX(RSP)] = gregs.rsp;
  regs[REG_INDEX(SS)] = gregs.ss;
  regs[REG_INDEX(FSBASE)] = gregs.fs_base;
  regs[REG_INDEX(GSBASE)] = gregs.gs_base;
  regs[REG_INDEX(DS)] = gregs.ds;
  regs[REG_INDEX(ES)] = gregs.es;
  regs[REG_INDEX(FS)] = gregs.fs;
  regs[REG_INDEX(GS)] = gregs.gs;

#endif /* amd64 */

#if defined(sparc) || defined(sparcv9)

#define REG_INDEX(reg) sun_jvm_hotspot_debugger_sparc_SPARCThreadContext_##reg

#ifdef _LP64
  regs[REG_INDEX(R_PSR)] = gregs.tstate;
  regs[REG_INDEX(R_PC)]  = gregs.tpc;
  regs[REG_INDEX(R_nPC)] = gregs.tnpc;
  regs[REG_INDEX(R_Y)]   = gregs.y;
#else
  regs[REG_INDEX(R_PSR)] = gregs.psr;
  regs[REG_INDEX(R_PC)]  = gregs.pc;
  regs[REG_INDEX(R_nPC)] = gregs.npc;
  regs[REG_INDEX(R_Y)]   = gregs.y;
#endif
  regs[REG_INDEX(R_G0)]  =            0 ;
  regs[REG_INDEX(R_G1)]  = gregs.u_regs[0];
  regs[REG_INDEX(R_G2)]  = gregs.u_regs[1];
  regs[REG_INDEX(R_G3)]  = gregs.u_regs[2];
  regs[REG_INDEX(R_G4)]  = gregs.u_regs[3];
  regs[REG_INDEX(R_G5)]  = gregs.u_regs[4];
  regs[REG_INDEX(R_G6)]  = gregs.u_regs[5];
  regs[REG_INDEX(R_G7)]  = gregs.u_regs[6];
  regs[REG_INDEX(R_O0)]  = gregs.u_regs[7];
  regs[REG_INDEX(R_O1)]  = gregs.u_regs[8];
  regs[REG_INDEX(R_O2)]  = gregs.u_regs[ 9];
  regs[REG_INDEX(R_O3)]  = gregs.u_regs[10];
  regs[REG_INDEX(R_O4)]  = gregs.u_regs[11];
  regs[REG_INDEX(R_O5)]  = gregs.u_regs[12];
  regs[REG_INDEX(R_O6)]  = gregs.u_regs[13];
  regs[REG_INDEX(R_O7)]  = gregs.u_regs[14];
#endif /* sparc */

<<<<<<< HEAD
#ifdef ppc64
#define REG_INDEX(reg) sun_jvm_hotspot_debugger_ppc64_PPC64ThreadContext_##reg

  regs[REG_INDEX(LR)] = gregs.link;
  regs[REG_INDEX(NIP)] = gregs.nip;
  regs[REG_INDEX(R0)]  = gregs.gpr[0];
  regs[REG_INDEX(R1)]  = gregs.gpr[1];
  regs[REG_INDEX(R2)]  = gregs.gpr[2];
  regs[REG_INDEX(R3)]  = gregs.gpr[3];
  regs[REG_INDEX(R4)]  = gregs.gpr[4];
  regs[REG_INDEX(R5)]  = gregs.gpr[5];
  regs[REG_INDEX(R6)]  = gregs.gpr[6];
  regs[REG_INDEX(R7)]  = gregs.gpr[7];
  regs[REG_INDEX(R8)]  = gregs.gpr[8];
  regs[REG_INDEX(R9)]  = gregs.gpr[9];
  regs[REG_INDEX(R10)] = gregs.gpr[10];
  regs[REG_INDEX(R11)] = gregs.gpr[11];
  regs[REG_INDEX(R12)] = gregs.gpr[12];
  regs[REG_INDEX(R13)] = gregs.gpr[13];
  regs[REG_INDEX(R14)] = gregs.gpr[14];
  regs[REG_INDEX(R15)] = gregs.gpr[15];
  regs[REG_INDEX(R16)] = gregs.gpr[16];
  regs[REG_INDEX(R17)] = gregs.gpr[17];
  regs[REG_INDEX(R18)] = gregs.gpr[18];
  regs[REG_INDEX(R19)] = gregs.gpr[19];
  regs[REG_INDEX(R20)] = gregs.gpr[20];
  regs[REG_INDEX(R21)] = gregs.gpr[21];
  regs[REG_INDEX(R22)] = gregs.gpr[22];
  regs[REG_INDEX(R23)] = gregs.gpr[23];
  regs[REG_INDEX(R24)] = gregs.gpr[24];
  regs[REG_INDEX(R25)] = gregs.gpr[25];
  regs[REG_INDEX(R26)] = gregs.gpr[26];
  regs[REG_INDEX(R27)] = gregs.gpr[27];
  regs[REG_INDEX(R28)] = gregs.gpr[28];
  regs[REG_INDEX(R29)] = gregs.gpr[29];
  regs[REG_INDEX(R30)] = gregs.gpr[30];
  regs[REG_INDEX(R31)] = gregs.gpr[31];

#endif
=======
#if defined(aarch64)

#define REG_INDEX(reg) sun_jvm_hotspot_debugger_aarch64_AARCH64ThreadContext_##reg

#endif /* aarch64 */

>>>>>>> 117205a4

  (*env)->ReleaseLongArrayElements(env, array, regs, JNI_COMMIT);
  return array;
}
#endif<|MERGE_RESOLUTION|>--- conflicted
+++ resolved
@@ -345,11 +345,7 @@
   return (err == PS_OK)? array : 0;
 }
 
-<<<<<<< HEAD
-#if defined(i386) || defined(amd64) || defined(sparc) || defined(sparcv9) | defined(ppc64)
-=======
-#if defined(i386) || defined(amd64) || defined(sparc) || defined(sparcv9) || defined(aarch64)
->>>>>>> 117205a4
+#if defined(i386) || defined(amd64) || defined(sparc) || defined(sparcv9) | defined(ppc64) || defined(aarch64)
 JNIEXPORT jlongArray JNICALL Java_sun_jvm_hotspot_debugger_linux_LinuxDebuggerLocal_getThreadIntegerRegisterSet0
   (JNIEnv *env, jobject this_obj, jint lwp_id) {
 
@@ -473,7 +469,12 @@
   regs[REG_INDEX(R_O7)]  = gregs.u_regs[14];
 #endif /* sparc */
 
-<<<<<<< HEAD
+#if defined(aarch64)
+
+#define REG_INDEX(reg) sun_jvm_hotspot_debugger_aarch64_AARCH64ThreadContext_##reg
+
+#endif /* aarch64 */
+
 #ifdef ppc64
 #define REG_INDEX(reg) sun_jvm_hotspot_debugger_ppc64_PPC64ThreadContext_##reg
 
@@ -513,14 +514,6 @@
   regs[REG_INDEX(R31)] = gregs.gpr[31];
 
 #endif
-=======
-#if defined(aarch64)
-
-#define REG_INDEX(reg) sun_jvm_hotspot_debugger_aarch64_AARCH64ThreadContext_##reg
-
-#endif /* aarch64 */
-
->>>>>>> 117205a4
 
   (*env)->ReleaseLongArrayElements(env, array, regs, JNI_COMMIT);
   return array;
