/*
 * Copyright (c) 2010, 2014, Oracle and/or its affiliates. All rights reserved.
 * DO NOT ALTER OR REMOVE COPYRIGHT NOTICES OR THIS FILE HEADER.
 *
 * This code is free software; you can redistribute it and/or modify it
 * under the terms of the GNU General Public License version 2 only, as
 * published by the Free Software Foundation.  Oracle designates this
 * particular file as subject to the "Classpath" exception as provided
 * by Oracle in the LICENSE file that accompanied this code.
 *
 * This code is distributed in the hope that it will be useful, but WITHOUT
 * ANY WARRANTY; without even the implied warranty of MERCHANTABILITY or
 * FITNESS FOR A PARTICULAR PURPOSE.  See the GNU General Public License
 * version 2 for more details (a copy is included in the LICENSE file that
 * accompanied this code).
 *
 * You should have received a copy of the GNU General Public License version
 * 2 along with this work; if not, write to the Free Software Foundation,
 * Inc., 51 Franklin St, Fifth Floor, Boston, MA 02110-1301 USA.
 *
 * Please contact Oracle, 500 Oracle Parkway, Redwood Shores, CA 94065 USA
 * or visit www.oracle.com if you need additional information or have any
 * questions.
 */

package jdk.nashorn.internal.runtime;

import static jdk.nashorn.internal.lookup.Lookup.MH;

import java.io.Serializable;
import java.lang.invoke.MethodHandle;
import java.lang.invoke.MethodHandles;
import java.lang.invoke.MethodType;
<<<<<<< HEAD
import java.util.Collections;
import java.util.HashSet;
import java.util.Map;
import java.util.Set;

import jdk.internal.dynalink.support.NameCodec;
import jdk.nashorn.internal.codegen.CompileUnit;
=======
import java.util.ArrayList;
import java.util.Arrays;
import java.util.LinkedList;
import java.util.Map;
import jdk.internal.dynalink.support.NameCodec;
>>>>>>> db62a418
import jdk.nashorn.internal.codegen.Compiler;
import jdk.nashorn.internal.codegen.Compiler.CompilationPhases;
import jdk.nashorn.internal.codegen.CompilerConstants;
import jdk.nashorn.internal.codegen.FunctionSignature;
import jdk.nashorn.internal.codegen.TypeMap;
import jdk.nashorn.internal.codegen.types.Type;
import jdk.nashorn.internal.ir.FunctionNode;
import jdk.nashorn.internal.ir.LexicalContext;
import jdk.nashorn.internal.ir.visitor.NodeVisitor;
import jdk.nashorn.internal.objects.Global;
import jdk.nashorn.internal.parser.Parser;
import jdk.nashorn.internal.parser.Token;
import jdk.nashorn.internal.parser.TokenType;
<<<<<<< HEAD
import jdk.nashorn.internal.runtime.logging.DebugLogger;
import jdk.nashorn.internal.runtime.logging.Loggable;
import jdk.nashorn.internal.runtime.logging.Logger;
import jdk.nashorn.internal.runtime.options.Options;
=======
import jdk.nashorn.internal.scripts.JS;
>>>>>>> db62a418

/**
 * This is a subclass that represents a script function that may be regenerated,
 * for example with specialization based on call site types, or lazily generated.
 * The common denominator is that it can get new invokers during its lifespan,
 * unlike {@code FinalScriptFunctionData}
 */
<<<<<<< HEAD
@Logger(name="recompile")
public final class RecompilableScriptFunctionData extends ScriptFunctionData implements Loggable {
    /** Is lazy compilation enabled? TODO: this should be the default */
    public static final boolean LAZY_COMPILATION = Options.getBooleanProperty("nashorn.lazy");

    /** Prefix used for all recompiled script classes */
    public static final String RECOMPILATION_PREFIX = "Recompilation$";

    /** Unique function node id for this function node */
    private final int functionNodeId;

    private final String functionName;

    // TODO: try to eliminate the need for this somehow, either by allowing Source to change its name, allowing a
    // function to internally replace its Source with one of a different name, or storing this additional field in the
    // Source object.
    private final String sourceURL;

    private final int lineNumber;
=======
public final class RecompilableScriptFunctionData extends ScriptFunctionData implements Serializable {

    /** FunctionNode with the code for this ScriptFunction */
    private transient FunctionNode functionNode;
>>>>>>> db62a418

    /** Source from which FunctionNode was parsed. */
    private transient Source source;

    /** The line number where this function begins. */
    private final int lineNumber;

    /** Allows us to retrieve the method handle for this function once the code is compiled */
    private MethodLocator methodLocator;

    /** Token of this function within the source. */
    private final long token;

    /** Allocator map from makeMap() */
    private final PropertyMap allocatorMap;

    /** Code installer used for all further recompilation/specialization of this ScriptFunction */
<<<<<<< HEAD
    private final CodeInstaller<ScriptEnvironment> installer;
=======
    private transient CodeInstaller<ScriptEnvironment> installer;
>>>>>>> db62a418

    /** Name of class where allocator function resides */
    private final String allocatorClassName;

    /** lazily generated allocator */
    private transient MethodHandle allocator;

    private final Map<Integer, RecompilableScriptFunctionData> nestedFunctions;

    /** Id to parent function if one exists */
    private RecompilableScriptFunctionData parent;

    private final boolean isDeclared;
    private final boolean isAnonymous;
    private final boolean needsCallee;

    private static final MethodHandles.Lookup LOOKUP = MethodHandles.lookup();

<<<<<<< HEAD
    private final DebugLogger log;

    private final Map<String, Integer> externalScopeDepths;

    private final Set<String> internalSymbols;

    private final Context context;

    private static final int GET_SET_PREFIX_LENGTH = "*et ".length();
=======
    /**
     * Used for specialization based on runtime arguments. Whenever we specialize on
     * callsite parameter types at runtime, we need to use a parameter type guard to
     * ensure that the specialized version of the script function continues to be
     * applicable for a particular callsite.
     */
    private static final MethodHandle PARAM_TYPE_GUARD = findOwnMH("paramTypeGuard", boolean.class, Type[].class,  Object[].class);

    /**
     * It is usually a good gamble whever we detect a runtime callsite with a double
     * (or java.lang.Number instance) to specialize the parameter to an integer, if the
     * parameter in question can be represented as one. The double typically only exists
     * because the compiler doesn't know any better than "a number type" and conservatively
     * picks doubles when it can't prove that an integer addition wouldn't overflow.
     */
    private static final MethodHandle ENSURE_INT = findOwnMH("ensureInt", int.class, Object.class);
>>>>>>> db62a418

    private static final long serialVersionUID = 4914839316174633726L;

    /**
     * Constructor - public as scripts use it
     *
     * @param context             context
     * @param functionNode        functionNode that represents this function code
     * @param installer           installer for code regeneration versions of this function
     * @param allocatorClassName  name of our allocator class, will be looked up dynamically if used as a constructor
     * @param allocatorMap        allocator map to seed instances with, when constructing
     * @param nestedFunctions     nested function map
     * @param sourceURL           source URL
     * @param externalScopeDepths external scope depths
     * @param internalSymbols     internal symbols to method, defined in its scope
     */
    public RecompilableScriptFunctionData(
        final Context context,
        final FunctionNode functionNode,
        final CodeInstaller<ScriptEnvironment> installer,
        final String allocatorClassName,
        final PropertyMap allocatorMap,
        final Map<Integer, RecompilableScriptFunctionData> nestedFunctions,
        final String sourceURL,
        final Map<String, Integer> externalScopeDepths,
        final Set<String> internalSymbols) {

        super(functionName(functionNode),
              Math.min(functionNode.getParameters().size(), MAX_ARITY),
              getFlags(functionNode));
<<<<<<< HEAD

        this.context             = context;
        this.functionName        = functionNode.getName();
        this.lineNumber          = functionNode.getLineNumber();
        this.isDeclared          = functionNode.isDeclared();
        this.needsCallee         = functionNode.needsCallee();
        this.isAnonymous         = functionNode.isAnonymous();
        this.functionNodeId      = functionNode.getId();
        this.source              = functionNode.getSource();
        this.token               = tokenFor(functionNode);
        this.installer           = installer;
        this.sourceURL           = sourceURL;
        this.allocatorClassName  = allocatorClassName;
        this.allocatorMap        = allocatorMap;
        this.nestedFunctions     = nestedFunctions;
        this.externalScopeDepths = externalScopeDepths;
        this.internalSymbols     = internalSymbols;

        for (final RecompilableScriptFunctionData nfn : nestedFunctions.values()) {
            assert nfn.getParent() == null;
            nfn.setParent(this);
        }

        this.log = initLogger(context);
    }

    @Override
    public DebugLogger getLogger() {
        return log;
    }

    @Override
    public DebugLogger initLogger(final Context ctxt) {
        return ctxt.getLogger(this.getClass());
    }

    /**
     * Check if a symbol is internally defined in a function. For example
     * if "undefined" is internally defined in the outermost program function,
     * it has not been reassigned or overridden and can be optimized
     *
     * @param symbolName symbol name
     * @return true if symbol is internal to this ScriptFunction
     */

    public boolean hasInternalSymbol(final String symbolName) {
        return internalSymbols.contains(symbolName);
    }

    /**
     * Return the external symbol table
     * @param symbolName symbol name
     * @return the external symbol table with proto depths
     */
    public int getExternalSymbolDepth(final String symbolName) {
        final Map<String, Integer> map = externalScopeDepths;
        if (map == null) {
            return -1;
        }
        final Integer depth = map.get(symbolName);
        if (depth == null) {
            return -1;
        }
        return depth;
    }

    /**
     * Get the parent of this RecompilableScriptFunctionData. If we are
     * a nested function, we have a parent. Note that "null" return value
     * can also mean that we have a parent but it is unknown, so this can
     * only be used for conservative assumptions.
     * @return parent data, or null if non exists and also null IF UNKNOWN.
     */
    public RecompilableScriptFunctionData getParent() {
       return parent;
    }

    void setParent(final RecompilableScriptFunctionData parent) {
        this.parent = parent;
=======
        this.functionNode       = functionNode;
        this.source             = functionNode.getSource();
        this.lineNumber         = functionNode.getLineNumber();
        this.token              = tokenFor(functionNode);
        this.installer          = installer;
        this.allocatorClassName = allocatorClassName;
        this.allocatorMap       = allocatorMap;
        if (!functionNode.isLazy()) {
            methodLocator = new MethodLocator(functionNode);
        }
>>>>>>> db62a418
    }

    @Override
    String toSource() {
        if (source != null && token != 0) {
            return source.getString(Token.descPosition(token), Token.descLength(token));
        }

        return "function " + (name == null ? "" : name) + "() { [native code] }";
    }

    public void setCodeAndSource(final Map<String, Class<?>> code, final Source source) {
        this.source = source;
        if (methodLocator != null) {
            methodLocator.setClass(code.get(methodLocator.getClassName()));
        }
    }

    @Override
    public String toString() {
        return super.toString() + '@' + functionNodeId;
    }

    @Override
    public String toStringVerbose() {
        final StringBuilder sb = new StringBuilder();

        sb.append("fnId=").append(functionNodeId).append(' ');

        if (source != null) {
<<<<<<< HEAD
            sb.append(source.getName())
                .append(':')
                .append(lineNumber)
                .append(' ');
=======
            sb.append(source.getName()).append(':').append(lineNumber).append(' ');
>>>>>>> db62a418
        }

        return sb.toString() + super.toString();
    }

    @Override
    public String getFunctionName() {
        return functionName;
    }

    @Override
    public boolean inDynamicContext() {
        return (flags & IN_DYNAMIC_CONTEXT) != 0;
    }

    private static String functionName(final FunctionNode fn) {
        if (fn.isAnonymous()) {
            return "";
        }
        final FunctionNode.Kind kind = fn.getKind();
        if (kind == FunctionNode.Kind.GETTER || kind == FunctionNode.Kind.SETTER) {
            final String name = NameCodec.decode(fn.getIdent().getName());
            return name.substring(GET_SET_PREFIX_LENGTH);
        }
        return fn.getIdent().getName();
    }

    private static long tokenFor(final FunctionNode fn) {
        final int  position  = Token.descPosition(fn.getFirstToken());
        final long lastToken = fn.getLastToken();
        // EOL uses length field to store the line number
        final int  length    = Token.descPosition(lastToken) - position + (Token.descType(lastToken) == TokenType.EOL ? 0 : Token.descLength(lastToken));

        return Token.toDesc(TokenType.FUNCTION, position, length);
    }

    private static int getFlags(final FunctionNode functionNode) {
        int flags = IS_CONSTRUCTOR;
        if (functionNode.isStrict()) {
            flags |= IS_STRICT;
        }
        if (functionNode.needsCallee()) {
            flags |= NEEDS_CALLEE;
        }
        if (functionNode.usesThis() || functionNode.hasEval()) {
            flags |= USES_THIS;
        }
        if (functionNode.isVarArg()) {
            flags |= IS_VARIABLE_ARITY;
        }
        if (functionNode.inDynamicContext()) {
            flags |= IN_DYNAMIC_CONTEXT;
        }
        return flags;
    }

    @Override
    PropertyMap getAllocatorMap() {
        return allocatorMap;
    }

    @Override
    ScriptObject allocate(final PropertyMap map) {
        try {
            ensureHasAllocator(); //if allocatorClass name is set to null (e.g. for bound functions) we don't even try
            return allocator == null ? null : (ScriptObject)allocator.invokeExact(map);
        } catch (final RuntimeException | Error e) {
            throw e;
        } catch (final Throwable t) {
            throw new RuntimeException(t);
        }
    }

    private void ensureHasAllocator() throws ClassNotFoundException {
        if (allocator == null && allocatorClassName != null) {
            this.allocator = MH.findStatic(LOOKUP, Context.forStructureClass(allocatorClassName), CompilerConstants.ALLOCATE.symbolName(), MH.type(ScriptObject.class, PropertyMap.class));
        }
    }

    FunctionNode reparse() {
        final boolean isProgram = functionNodeId == FunctionNode.FIRST_FUNCTION_ID;
        // NOTE: If we aren't recompiling the top-level program, we decrease functionNodeId 'cause we'll have a synthetic program node
        final int descPosition = Token.descPosition(token);
        final Parser parser = new Parser(
            context.getEnv(),
            source,
            new Context.ThrowErrorManager(),
            isStrict(),
            functionNodeId - (isProgram ? 0 : 1),
            lineNumber - 1,
            context.getLogger(Parser.class)); // source starts at line 0, so even though lineNumber is the correct declaration line, back off one to make it exclusive

        if (isAnonymous) {
            parser.setFunctionName(functionName);
        }

        final FunctionNode program = parser.parse(CompilerConstants.PROGRAM.symbolName(), descPosition, Token.descLength(token), true);
        // Parser generates a program AST even if we're recompiling a single function, so when we are only recompiling a
        // single function, extract it from the program.
        return (isProgram ? program : extractFunctionFromScript(program)).setName(null, functionName).setSourceURL(null,  sourceURL);
    }

<<<<<<< HEAD
    TypeMap typeMap(final MethodType fnCallSiteType) {
        if (fnCallSiteType == null) {
            return null;
        }
=======
    @Override
    protected void ensureCompiled() {
        if (functionNode != null && functionNode.isLazy()) {
            Compiler.LOG.info("Trampoline hit: need to do lazy compilation of '", functionNode.getName(), "'");
            final Compiler compiler = new Compiler(installer);
            functionNode = compiler.compile(functionNode);
            assert !functionNode.isLazy();
            compiler.install(functionNode);
            methodLocator = new MethodLocator(functionNode);
            flags = getFlags(functionNode);
        }

        if (functionNode != null) {
            methodLocator.setClass(functionNode.getCompileUnit().getCode());
        }
    }
>>>>>>> db62a418

        if (CompiledFunction.isVarArgsType(fnCallSiteType)) {
            return null;
        }

        return new TypeMap(functionNodeId, explicitParams(fnCallSiteType), needsCallee());
    }

    private static ScriptObject newLocals(final ScriptObject runtimeScope) {
        final ScriptObject locals = Global.newEmptyInstance();
        locals.setProto(runtimeScope);
        return locals;
    }

<<<<<<< HEAD
    private Compiler getCompiler(final FunctionNode fn, final MethodType actualCallSiteType, final ScriptObject runtimeScope) {
        return getCompiler(fn, actualCallSiteType, newLocals(runtimeScope), null, null);
    }
=======
        assert functionNode == null || functionNode.hasState(CompilationState.EMITTED) :
                    functionNode.getName() + " " + functionNode.getState() + " " + Debug.id(functionNode);
>>>>>>> db62a418

    Compiler getCompiler(final FunctionNode functionNode, final MethodType actualCallSiteType, final ScriptObject runtimeScope, final Map<Integer, Type> ipp, final int[] cep) {
        return new Compiler(
                context,
                context.getEnv(),
                installer,
                functionNode.getSource(),  // source
                functionNode.getSourceURL(),
                isStrict() | functionNode.isStrict(), // is strict
                true,       // is on demand
                this,       // compiledFunction, i.e. this RecompilableScriptFunctionData
                typeMap(actualCallSiteType), // type map
                ipp, // invalidated program points
                cep, // continuation entry points
                runtimeScope); // runtime scope
    }

<<<<<<< HEAD
    private FunctionNode compileTypeSpecialization(final MethodType actualCallSiteType, final ScriptObject runtimeScope) {
        // We're creating an empty script object for holding local variables. AssignSymbols will populate it with
        // explicit Undefined values for undefined local variables (see AssignSymbols#defineSymbol() and
        // CompilationEnvironment#declareLocalSymbol()).

        if (log.isEnabled()) {
            log.info("Type specialization of '", functionName, "' signature: ", actualCallSiteType);
=======
        if (functionNode != null && !functionNode.canSpecialize()) {
            // allow GC to claim IR stuff that is not needed anymore
            functionNode = null;
            installer = null;
>>>>>>> db62a418
        }

        final FunctionNode fn = reparse();
        return getCompiler(fn, actualCallSiteType, runtimeScope).compile(fn, CompilationPhases.COMPILE_ALL);
    }

    Context getContext() {
        return context;
    }

<<<<<<< HEAD
    private MethodType explicitParams(final MethodType callSiteType) {
        if (CompiledFunction.isVarArgsType(callSiteType)) {
            return null;
        }
=======
    private MethodHandle addCode(final FunctionNode fn, final MethodType runtimeType, final MethodHandle guard, final MethodHandle fallback) {
        assert methodLocator != null;
        MethodHandle target = methodLocator.getMethodHandle();
        final MethodType targetType = methodLocator.getMethodType();
>>>>>>> db62a418

        final MethodType noCalleeThisType = callSiteType.dropParameterTypes(0, 2); // (callee, this) is always in call site type
        final int callSiteParamCount = noCalleeThisType.parameterCount();

        // Widen parameters of reference types to Object as we currently don't care for specialization among reference
        // types. E.g. call site saying (ScriptFunction, Object, String) should still link to (ScriptFunction, Object, Object)
        final Class<?>[] paramTypes = noCalleeThisType.parameterArray();
        boolean changed = false;
        for (int i = 0; i < paramTypes.length; ++i) {
            final Class<?> paramType = paramTypes[i];
            if (!(paramType.isPrimitive() || paramType == Object.class)) {
                paramTypes[i] = Object.class;
                changed = true;
            }
        }
        final MethodType generalized = changed ? MethodType.methodType(noCalleeThisType.returnType(), paramTypes) : noCalleeThisType;

        if (callSiteParamCount < getArity()) {
            return generalized.appendParameterTypes(Collections.<Class<?>>nCopies(getArity() - callSiteParamCount, Object.class));
        }
        return generalized;
    }

    private FunctionNode extractFunctionFromScript(final FunctionNode script) {
        final Set<FunctionNode> fns = new HashSet<>();
        script.getBody().accept(new NodeVisitor<LexicalContext>(new LexicalContext()) {
            @Override
            public boolean enterFunctionNode(final FunctionNode fn) {
                fns.add(fn);
                return false;
            }
        });
        assert fns.size() == 1 : "got back more than one method in recompilation";
        final FunctionNode f = fns.iterator().next();
        assert f.getId() == functionNodeId;
        if (!isDeclared && f.isDeclared()) {
            return f.clearFlag(null, FunctionNode.IS_DECLARED);
        }
        return f;
    }

    MethodHandle lookup(final FunctionNode fn) {
        final MethodType type = new FunctionSignature(fn).getMethodType();
        log.info("Looking up ", DebugLogger.quote(fn.getName()), " type=", type);
        return lookupWithExplicitType(fn, new FunctionSignature(fn).getMethodType());
    }

    MethodHandle lookupWithExplicitType(final FunctionNode fn, final MethodType targetType) {
        return lookupCodeMethod(fn.getCompileUnit(), targetType);
    }

    private MethodHandle lookupCodeMethod(final CompileUnit compileUnit, final MethodType targetType) {
        return MH.findStatic(LOOKUP, compileUnit.getCode(), functionName, targetType);
    }

    /**
     * Initializes this function data with the eagerly generated version of the code. This method can only be invoked
     * by the compiler internals in Nashorn and is public for implementation reasons only. Attempting to invoke it
     * externally will result in an exception.
     * @param functionNode the functionNode belonging to this data
     */
    public void initializeCode(final FunctionNode functionNode) {
        // Since the method is public, we double-check that we aren't invoked with an inappropriate compile unit.
        if(!(code.isEmpty() && functionNode.getCompileUnit().isInitializing(this, functionNode))) {
            throw new IllegalStateException(functionNode.getName() + " id=" + functionNode.getId());
        }
        addCode(functionNode);
    }

    private CompiledFunction addCode(final MethodHandle target, final int fnFlags) {
        final CompiledFunction cfn = new CompiledFunction(target, this, fnFlags);
        code.add(cfn);
        return cfn;
    }

    private CompiledFunction addCode(final FunctionNode fn) {
        return addCode(lookup(fn), fn.getFlags());
    }

    /**
     * Add code with specific call site type. It will adapt the type of the looked up method handle to fit the call site
     * type. This is necessary because even if we request a specialization that takes an "int" parameter, we might end
     * up getting one that takes a "double" etc. because of internal function logic causes widening (e.g. assignment of
     * a wider value to the parameter variable). However, we use the method handle type for matching subsequent lookups
     * for the same specialization, so we must adapt the handle to the expected type.
     * @param fn the function
     * @param callSiteType the call site type
     * @return the compiled function object, with its type matching that of the call site type.
     */
    private CompiledFunction addCode(final FunctionNode fn, final MethodType callSiteType) {
        if (fn.isVarArg()) {
            return addCode(fn);
        }

        final MethodHandle handle = lookup(fn);
        final MethodType fromType = handle.type();
        MethodType toType = needsCallee(fromType) ? callSiteType.changeParameterType(0, ScriptFunction.class) : callSiteType.dropParameterTypes(0, 1);
        toType = toType.changeReturnType(fromType.returnType());

        final int toCount = toType.parameterCount();
        final int fromCount = fromType.parameterCount();
        final int minCount = Math.min(fromCount, toCount);
        for(int i = 0; i < minCount; ++i) {
            final Class<?> fromParam = fromType.parameterType(i);
            final Class<?>   toParam =   toType.parameterType(i);
            // If method has an Object parameter, but call site had String, preserve it as Object. No need to narrow it
            // artificially. Note that this is related to how CompiledFunction.matchesCallSite() works, specifically
            // the fact that various reference types compare to equal (see "fnType.isEquivalentTo(csType)" there).
            if (fromParam != toParam && !fromParam.isPrimitive() && !toParam.isPrimitive()) {
                assert fromParam.isAssignableFrom(toParam);
                toType = toType.changeParameterType(i, fromParam);
            }
        }
        if (fromCount > toCount) {
            toType = toType.appendParameterTypes(fromType.parameterList().subList(toCount, fromCount));
        } else if (fromCount < toCount) {
            toType = toType.dropParameterTypes(fromCount, toCount);
        }

        return addCode(lookup(fn).asType(toType), fn.getFlags());
    }


    @Override
    CompiledFunction getBest(final MethodType callSiteType, final ScriptObject runtimeScope) {
        synchronized (code) {
            CompiledFunction existingBest = super.getBest(callSiteType, runtimeScope);
            if (existingBest == null) {
                existingBest = addCode(compileTypeSpecialization(callSiteType, runtimeScope), callSiteType);
            }

            assert existingBest != null;
            //we are calling a vararg method with real args
            boolean applyToCall = existingBest.isVarArg() && !CompiledFunction.isVarArgsType(callSiteType);

            //if the best one is an apply to call, it has to match the callsite exactly
            //or we need to regenerate
            if (existingBest.isApplyToCall()) {
                final CompiledFunction best = code.lookupExactApplyToCall(callSiteType);
                if (best != null) {
                    return best;
                }
                applyToCall = true;
            }

            if (applyToCall) {
                final FunctionNode fn = compileTypeSpecialization(callSiteType, runtimeScope);
                if (fn.hasOptimisticApplyToCall()) { //did the specialization work
                    existingBest = addCode(fn, callSiteType);
                }
            }

<<<<<<< HEAD
            return existingBest;
        }
    }
=======
        assert snapshot != functionNode;
>>>>>>> db62a418

    @Override
    boolean isRecompilable() {
        return true;
    }

    @Override
    public boolean needsCallee() {
        return needsCallee;
    }

    @Override
    MethodType getGenericType() {
        // 2 is for (callee, this)
        if (isVariableArity()) {
            return MethodType.genericMethodType(2, true);
        }
        return MethodType.genericMethodType(2 + getArity());
    }

    /**
     * Return a script function data based on a function id, either this function if
     * the id matches or a nested function based on functionId. This goes down into
     * nested functions until all leaves are exhausted.
     *
     * @param functionId function id
     * @return script function data or null if invalid id
     */
    public RecompilableScriptFunctionData getScriptFunctionData(final int functionId) {
        if (functionId == functionNodeId) {
            return this;
        }
        RecompilableScriptFunctionData data;

        data = nestedFunctions == null ? null : nestedFunctions.get(functionId);
        if (data != null) {
            return data;
        }
        for (final RecompilableScriptFunctionData ndata : nestedFunctions.values()) {
            data = ndata.getScriptFunctionData(functionId);
            if (data != null) {
                return data;
            }
        }
        return null;
    }

    /**
     * Get the uppermost parent, the program, for this data
     * @return program
     */
    public RecompilableScriptFunctionData getProgram() {
        RecompilableScriptFunctionData program = this;
        while (true) {
            final RecompilableScriptFunctionData p = program.getParent();
            if (p == null) {
                return program;
            }
            program = p;
        }
    }

    /**
<<<<<<< HEAD
     * Check whether a certain name is a global symbol, i.e. only exists as defined
     * in outermost scope and not shadowed by being parameter or assignment in inner
     * scopes
     *
     * @param functionNode function node to check
     * @param symbolName symbol name
     * @return true if global symbol
     */
    public boolean isGlobalSymbol(final FunctionNode functionNode, final String symbolName) {
        RecompilableScriptFunctionData data = getScriptFunctionData(functionNode.getId());
        assert data != null;

        do {
            if (data.hasInternalSymbol(symbolName)) {
                return false;
            }
            data = data.getParent();
        } while(data != null);

        return true;
    }
}
=======
     * Helper class that allows us to retrieve the method handle for this function once it has been generated.
     */
    private static class MethodLocator implements Serializable {
        private transient Class<?> clazz;
        private final String className;
        private final String methodName;
        private final MethodType methodType;

        private static final long serialVersionUID = -5420835725902966692L;

        MethodLocator(final FunctionNode functionNode) {
            this.className  = functionNode.getCompileUnit().getUnitClassName();
            this.methodName = functionNode.getName();
            this.methodType = new FunctionSignature(functionNode).getMethodType();

            assert className != null;
            assert methodName != null;
        }

        void setClass(final Class<?> clazz) {
            if (!JS.class.isAssignableFrom(clazz)) {
                throw new IllegalArgumentException();
            }
            this.clazz = clazz;
        }

        String getClassName() {
            return className;
        }

        MethodType getMethodType() {
            return methodType;
        }

        MethodHandle getMethodHandle() {
            return MH.findStatic(LOOKUP, clazz, methodName, methodType);
        }
    }

}
>>>>>>> db62a418
<|MERGE_RESOLUTION|>--- conflicted
+++ resolved
@@ -27,25 +27,17 @@
 
 import static jdk.nashorn.internal.lookup.Lookup.MH;
 
+import java.io.IOException;
 import java.io.Serializable;
 import java.lang.invoke.MethodHandle;
 import java.lang.invoke.MethodHandles;
 import java.lang.invoke.MethodType;
-<<<<<<< HEAD
 import java.util.Collections;
 import java.util.HashSet;
 import java.util.Map;
 import java.util.Set;
-
 import jdk.internal.dynalink.support.NameCodec;
 import jdk.nashorn.internal.codegen.CompileUnit;
-=======
-import java.util.ArrayList;
-import java.util.Arrays;
-import java.util.LinkedList;
-import java.util.Map;
-import jdk.internal.dynalink.support.NameCodec;
->>>>>>> db62a418
 import jdk.nashorn.internal.codegen.Compiler;
 import jdk.nashorn.internal.codegen.Compiler.CompilationPhases;
 import jdk.nashorn.internal.codegen.CompilerConstants;
@@ -59,14 +51,11 @@
 import jdk.nashorn.internal.parser.Parser;
 import jdk.nashorn.internal.parser.Token;
 import jdk.nashorn.internal.parser.TokenType;
-<<<<<<< HEAD
 import jdk.nashorn.internal.runtime.logging.DebugLogger;
 import jdk.nashorn.internal.runtime.logging.Loggable;
 import jdk.nashorn.internal.runtime.logging.Logger;
 import jdk.nashorn.internal.runtime.options.Options;
-=======
 import jdk.nashorn.internal.scripts.JS;
->>>>>>> db62a418
 
 /**
  * This is a subclass that represents a script function that may be regenerated,
@@ -74,7 +63,6 @@
  * The common denominator is that it can get new invokers during its lifespan,
  * unlike {@code FinalScriptFunctionData}
  */
-<<<<<<< HEAD
 @Logger(name="recompile")
 public final class RecompilableScriptFunctionData extends ScriptFunctionData implements Loggable {
     /** Is lazy compilation enabled? TODO: this should be the default */
@@ -93,20 +81,12 @@
     // Source object.
     private final String sourceURL;
 
+    /** The line number where this function begins. */
     private final int lineNumber;
-=======
-public final class RecompilableScriptFunctionData extends ScriptFunctionData implements Serializable {
-
-    /** FunctionNode with the code for this ScriptFunction */
-    private transient FunctionNode functionNode;
->>>>>>> db62a418
 
     /** Source from which FunctionNode was parsed. */
     private transient Source source;
 
-    /** The line number where this function begins. */
-    private final int lineNumber;
-
     /** Allows us to retrieve the method handle for this function once the code is compiled */
     private MethodLocator methodLocator;
 
@@ -117,11 +97,7 @@
     private final PropertyMap allocatorMap;
 
     /** Code installer used for all further recompilation/specialization of this ScriptFunction */
-<<<<<<< HEAD
-    private final CodeInstaller<ScriptEnvironment> installer;
-=======
     private transient CodeInstaller<ScriptEnvironment> installer;
->>>>>>> db62a418
 
     /** Name of class where allocator function resides */
     private final String allocatorClassName;
@@ -140,41 +116,19 @@
 
     private static final MethodHandles.Lookup LOOKUP = MethodHandles.lookup();
 
-<<<<<<< HEAD
-    private final DebugLogger log;
+    private transient DebugLogger log;
 
     private final Map<String, Integer> externalScopeDepths;
 
     private final Set<String> internalSymbols;
 
-    private final Context context;
-
     private static final int GET_SET_PREFIX_LENGTH = "*et ".length();
-=======
-    /**
-     * Used for specialization based on runtime arguments. Whenever we specialize on
-     * callsite parameter types at runtime, we need to use a parameter type guard to
-     * ensure that the specialized version of the script function continues to be
-     * applicable for a particular callsite.
-     */
-    private static final MethodHandle PARAM_TYPE_GUARD = findOwnMH("paramTypeGuard", boolean.class, Type[].class,  Object[].class);
-
-    /**
-     * It is usually a good gamble whever we detect a runtime callsite with a double
-     * (or java.lang.Number instance) to specialize the parameter to an integer, if the
-     * parameter in question can be represented as one. The double typically only exists
-     * because the compiler doesn't know any better than "a number type" and conservatively
-     * picks doubles when it can't prove that an integer addition wouldn't overflow.
-     */
-    private static final MethodHandle ENSURE_INT = findOwnMH("ensureInt", int.class, Object.class);
->>>>>>> db62a418
 
     private static final long serialVersionUID = 4914839316174633726L;
 
     /**
      * Constructor - public as scripts use it
      *
-     * @param context             context
      * @param functionNode        functionNode that represents this function code
      * @param installer           installer for code regeneration versions of this function
      * @param allocatorClassName  name of our allocator class, will be looked up dynamically if used as a constructor
@@ -185,7 +139,6 @@
      * @param internalSymbols     internal symbols to method, defined in its scope
      */
     public RecompilableScriptFunctionData(
-        final Context context,
         final FunctionNode functionNode,
         final CodeInstaller<ScriptEnvironment> installer,
         final String allocatorClassName,
@@ -198,9 +151,7 @@
         super(functionName(functionNode),
               Math.min(functionNode.getParameters().size(), MAX_ARITY),
               getFlags(functionNode));
-<<<<<<< HEAD
-
-        this.context             = context;
+
         this.functionName        = functionNode.getName();
         this.lineNumber          = functionNode.getLineNumber();
         this.isDeclared          = functionNode.isDeclared();
@@ -215,14 +166,14 @@
         this.allocatorMap        = allocatorMap;
         this.nestedFunctions     = nestedFunctions;
         this.externalScopeDepths = externalScopeDepths;
-        this.internalSymbols     = internalSymbols;
+        this.internalSymbols     = new HashSet<>(internalSymbols);
 
         for (final RecompilableScriptFunctionData nfn : nestedFunctions.values()) {
             assert nfn.getParent() == null;
             nfn.setParent(this);
         }
 
-        this.log = initLogger(context);
+        createLogger();
     }
 
     @Override
@@ -278,18 +229,6 @@
 
     void setParent(final RecompilableScriptFunctionData parent) {
         this.parent = parent;
-=======
-        this.functionNode       = functionNode;
-        this.source             = functionNode.getSource();
-        this.lineNumber         = functionNode.getLineNumber();
-        this.token              = tokenFor(functionNode);
-        this.installer          = installer;
-        this.allocatorClassName = allocatorClassName;
-        this.allocatorMap       = allocatorMap;
-        if (!functionNode.isLazy()) {
-            methodLocator = new MethodLocator(functionNode);
-        }
->>>>>>> db62a418
     }
 
     @Override
@@ -320,14 +259,10 @@
         sb.append("fnId=").append(functionNodeId).append(' ');
 
         if (source != null) {
-<<<<<<< HEAD
             sb.append(source.getName())
                 .append(':')
                 .append(lineNumber)
                 .append(' ');
-=======
-            sb.append(source.getName()).append(':').append(lineNumber).append(' ');
->>>>>>> db62a418
         }
 
         return sb.toString() + super.toString();
@@ -411,6 +346,7 @@
         final boolean isProgram = functionNodeId == FunctionNode.FIRST_FUNCTION_ID;
         // NOTE: If we aren't recompiling the top-level program, we decrease functionNodeId 'cause we'll have a synthetic program node
         final int descPosition = Token.descPosition(token);
+        final Context context = Context.getContextTrusted();
         final Parser parser = new Parser(
             context.getEnv(),
             source,
@@ -430,29 +366,10 @@
         return (isProgram ? program : extractFunctionFromScript(program)).setName(null, functionName).setSourceURL(null,  sourceURL);
     }
 
-<<<<<<< HEAD
     TypeMap typeMap(final MethodType fnCallSiteType) {
         if (fnCallSiteType == null) {
             return null;
         }
-=======
-    @Override
-    protected void ensureCompiled() {
-        if (functionNode != null && functionNode.isLazy()) {
-            Compiler.LOG.info("Trampoline hit: need to do lazy compilation of '", functionNode.getName(), "'");
-            final Compiler compiler = new Compiler(installer);
-            functionNode = compiler.compile(functionNode);
-            assert !functionNode.isLazy();
-            compiler.install(functionNode);
-            methodLocator = new MethodLocator(functionNode);
-            flags = getFlags(functionNode);
-        }
-
-        if (functionNode != null) {
-            methodLocator.setClass(functionNode.getCompileUnit().getCode());
-        }
-    }
->>>>>>> db62a418
 
         if (CompiledFunction.isVarArgsType(fnCallSiteType)) {
             return null;
@@ -467,16 +384,12 @@
         return locals;
     }
 
-<<<<<<< HEAD
     private Compiler getCompiler(final FunctionNode fn, final MethodType actualCallSiteType, final ScriptObject runtimeScope) {
         return getCompiler(fn, actualCallSiteType, newLocals(runtimeScope), null, null);
     }
-=======
-        assert functionNode == null || functionNode.hasState(CompilationState.EMITTED) :
-                    functionNode.getName() + " " + functionNode.getState() + " " + Debug.id(functionNode);
->>>>>>> db62a418
 
     Compiler getCompiler(final FunctionNode functionNode, final MethodType actualCallSiteType, final ScriptObject runtimeScope, final Map<Integer, Type> ipp, final int[] cep) {
+        final Context context = Context.getContextTrusted();
         return new Compiler(
                 context,
                 context.getEnv(),
@@ -492,7 +405,6 @@
                 runtimeScope); // runtime scope
     }
 
-<<<<<<< HEAD
     private FunctionNode compileTypeSpecialization(final MethodType actualCallSiteType, final ScriptObject runtimeScope) {
         // We're creating an empty script object for holding local variables. AssignSymbols will populate it with
         // explicit Undefined values for undefined local variables (see AssignSymbols#defineSymbol() and
@@ -500,33 +412,16 @@
 
         if (log.isEnabled()) {
             log.info("Type specialization of '", functionName, "' signature: ", actualCallSiteType);
-=======
-        if (functionNode != null && !functionNode.canSpecialize()) {
-            // allow GC to claim IR stuff that is not needed anymore
-            functionNode = null;
-            installer = null;
->>>>>>> db62a418
         }
 
         final FunctionNode fn = reparse();
         return getCompiler(fn, actualCallSiteType, runtimeScope).compile(fn, CompilationPhases.COMPILE_ALL);
     }
 
-    Context getContext() {
-        return context;
-    }
-
-<<<<<<< HEAD
     private MethodType explicitParams(final MethodType callSiteType) {
         if (CompiledFunction.isVarArgsType(callSiteType)) {
             return null;
         }
-=======
-    private MethodHandle addCode(final FunctionNode fn, final MethodType runtimeType, final MethodHandle guard, final MethodHandle fallback) {
-        assert methodLocator != null;
-        MethodHandle target = methodLocator.getMethodHandle();
-        final MethodType targetType = methodLocator.getMethodType();
->>>>>>> db62a418
 
         final MethodType noCalleeThisType = callSiteType.dropParameterTypes(0, 2); // (callee, this) is always in call site type
         final int callSiteParamCount = noCalleeThisType.parameterCount();
@@ -594,6 +489,7 @@
             throw new IllegalStateException(functionNode.getName() + " id=" + functionNode.getId());
         }
         addCode(functionNode);
+        methodLocator = new MethodLocator(functionNode);
     }
 
     private CompiledFunction addCode(final MethodHandle target, final int fnFlags) {
@@ -655,7 +551,12 @@
         synchronized (code) {
             CompiledFunction existingBest = super.getBest(callSiteType, runtimeScope);
             if (existingBest == null) {
-                existingBest = addCode(compileTypeSpecialization(callSiteType, runtimeScope), callSiteType);
+                if(code.isEmpty() && methodLocator != null) {
+                    // This is a deserialized object, reconnect from method handle
+                    existingBest = addCode(methodLocator.getMethodHandle(), methodLocator.getFunctionFlags());
+                } else {
+                    existingBest = addCode(compileTypeSpecialization(callSiteType, runtimeScope), callSiteType);
+                }
             }
 
             assert existingBest != null;
@@ -679,13 +580,9 @@
                 }
             }
 
-<<<<<<< HEAD
             return existingBest;
         }
     }
-=======
-        assert snapshot != functionNode;
->>>>>>> db62a418
 
     @Override
     boolean isRecompilable() {
@@ -749,7 +646,6 @@
     }
 
     /**
-<<<<<<< HEAD
      * Check whether a certain name is a global symbol, i.e. only exists as defined
      * in outermost scope and not shadowed by being parameter or assignment in inner
      * scopes
@@ -771,8 +667,8 @@
 
         return true;
     }
-}
-=======
+
+    /**
      * Helper class that allows us to retrieve the method handle for this function once it has been generated.
      */
     private static class MethodLocator implements Serializable {
@@ -780,6 +676,7 @@
         private final String className;
         private final String methodName;
         private final MethodType methodType;
+        private final int functionFlags;
 
         private static final long serialVersionUID = -5420835725902966692L;
 
@@ -787,6 +684,7 @@
             this.className  = functionNode.getCompileUnit().getUnitClassName();
             this.methodName = functionNode.getName();
             this.methodType = new FunctionSignature(functionNode).getMethodType();
+            this.functionFlags = functionNode.getFlags();
 
             assert className != null;
             assert methodName != null;
@@ -803,14 +701,21 @@
             return className;
         }
 
-        MethodType getMethodType() {
-            return methodType;
-        }
-
         MethodHandle getMethodHandle() {
             return MH.findStatic(LOOKUP, clazz, methodName, methodType);
         }
-    }
-
-}
->>>>>>> db62a418
+
+        int getFunctionFlags() {
+            return functionFlags;
+        }
+    }
+
+    private void readObject(java.io.ObjectInputStream in) throws IOException, ClassNotFoundException {
+        in.defaultReadObject();
+        createLogger();
+    }
+
+    private void createLogger() {
+        log = initLogger(Context.getContextTrusted());
+    }
+}